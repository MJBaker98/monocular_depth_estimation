"""
This file contains the classes necessary to implement the DPT fusion model
first published in Ranftl et. al., (Vision Transformers for Dense Prediction)
"""

from omegaconf import DictConfig, ListConfig, OmegaConf
import torch
import torch.nn as nn
import torch.nn.functional as F
from datasets import load_dataset
from torch.optim import AdamW, Optimizer
from DPT.dpt.models import DPTDepthModel
from losses.mde_losses import ScaleAndShiftInvariantLoss
<<<<<<< HEAD
#from losses.LMR import 
from tqdm import tqdm
from torch.utils.data import DataLoader
from dataloaders.nyu_data import NyuDepthV2
from models.depth_estimator import DepthEstimator
import torchvision.transforms as v2
=======
from losses.LMR import LMRLoss
from torch.utils.data import DataLoader
from dataloaders.nyu_data import NyuDepthV2
from LNRegularizer.LNR import LNR
from torchvision.transforms import v2
from typing import Dict
import sys
>>>>>>> 82dcefd3

if "IPython" in sys.modules:
    from tqdm.notebook import tqdm
else:
    from tqdm import tqdm


def train_simple(
    model: nn.Module,
    loader: DataLoader,
    optim: Optimizer,
    epochs: int = 50,
    print_every: int = 1,
) -> None:
    """
    Train depth head on NYU dataset with no additional regularization
    """
    model.train()
    pbar = tqdm(total=epochs * len(loader), desc="Training MDE:")
    i = 0
    # loss function
    loss = ScaleAndShiftInvariantLoss()

    # training loop
    for _ in range(epochs):
        for batch in loader:
            X = batch["image"].float().to("mps")
            y = batch["depth"].float().to("mps")
            mask = batch["mask"].float().to("mps")

            X = X.permute(0, 3, 1, 2)

            # calculate depth
            prediction = model(X)

            # calculate losses
            err = loss(prediction, y, mask)
            mse_loss = F.mse_loss(prediction, y)
            l1_loss = F.smooth_l1_loss(prediction, y)

            composite_loss = (2 * err) + (0.5 * mse_loss) + (0.1 * l1_loss)

            # process optimizer
            optim.zero_grad()
            composite_loss.backward()  # back-prop losses
            optim.step()

            # debugging
            grads = []
            for p in model.parameters():
                try:
                    grads.append(p.grad.view(-1))
                except:
                    pass
            grads = torch.cat(grads)

            if i % print_every == 0:
                with torch.no_grad():
                    mse_loss = F.mse_loss(prediction, y)
                pbar.set_postfix_str(
                    f"train_loss: {err:.2f} | mse_loss: {mse_loss:.2f} | l1_loss: {l1_loss:.2f} | composite loss: {composite_loss:.2f} | Average gradient: {grads.mean()} | min grad: {grads.min()} | max grad {grads.max()}"
                )
                pbar.update(print_every)

            i += 1


def train_with_lmr(
    model: nn.Module,
    loader: DataLoader,
    optim: Optimizer,
    epochs: int = 50,
    print_every: int = 1,
) -> None:
    """
    Train depth head on NYU dataset with lmr regularizer
    """
    model.train()
    pbar = tqdm(total=epochs * len(loader), desc="Training MDE:")
    i = 0
    new_size = [x // (2**config.depth.mlp.downsample) for x in config.vit.embed.img_size]
    # loss function
    loss = ScaleAndShiftInvariantLoss()
    lmr_loss = LMRLoss()

    # training loop
    for _ in range(epochs):
        for batch in loader:
            if len(batch["image"])%2 !=0:
                X = batch["image"][:-1].float().to("cuda")
                y = batch["depth"][:-1].float().to("cuda")
                mask = batch["mask"][:-1].float().to("cuda")
            else:
                X = batch["image"].float().to("cuda")
                y = batch["depth"].float().to("cuda")
                mask = batch["mask"].float().to("cuda")

            X = X.permute(0, 3, 1, 2)

            # pass input through LMR model
            output_mask = LNR(X)

            # calculate depth
            prediction = model(X)
<<<<<<< HEAD
            prediction = prediction.reshape(-1, *new_size)
            # to compare depths we need to downsample the ground truth depths by the same downsample factor
            transform = v2.Resize(new_size)
            
            err = loss(prediction, transform(y), transform(mask))
=======

            # calculate losses
            err = loss(prediction, y, mask)
            lmr_mask_loss = lmr_loss(
                net_mask=output_mask, depth_hat=prediction.detach(), depth=y, k=100
            )

            err = err + lmr_mask_loss  # combine losses

            # process optimizer
            optim.zero_grad()
            err.backward()  # back-prop losses
            optim.step()

            if i % print_every == 0:
                with torch.no_grad():
                    mse_loss = F.mse_loss(prediction, y)
                pbar.set_postfix_str(
                    f"train_loss: {err:.2f} | mse_loss: {mse_loss:.2f}"
                )
                pbar.update(print_every)

            i += 1


def train_with_cutmix(
    model: nn.Module,
    loader: DataLoader,
    optim: Optimizer,
    epochs: int = 50,
    print_every: int = 1,
) -> None:
    """
    Train depth head on NYU dataset using cutmix regularization
    """
    model.train()
    pbar = tqdm(total=epochs * len(loader), desc="Training MDE:")
    i = 0
    # loss function
    loss = ScaleAndShiftInvariantLoss()
    lmr_loss = LMRLoss()

    # cutmix transform
    cutmix = v2.CutMix()

    # training loop
    for _ in range(epochs):
        for batch in loader:
            X = batch["image"].float().to("mps")
            y = batch["depth"].float().to("mps")
            mask = batch["mask"].float().to("mps")

            X = X.permute(0, 3, 1, 2)

            # apply cutmix to batch
            X, y = cutmix(X, y)
>>>>>>> 82dcefd3

            # calculate depth
            prediction = model(X)

            # calculate losses
            err = loss(prediction, y, mask)
            # process optimizer
            optim.zero_grad()
            err.backward()  # back-prop losses
            optim.step()

            if i % print_every == 0:
                with torch.no_grad():
                    mse_loss = F.mse_loss(prediction, y)
                pbar.set_postfix_str(
                    f"train_loss: {err:.2f} | mse_loss: {mse_loss:.2f}"
                )
                pbar.update(print_every)

            i += 1


def eval(model: nn.Module, loader: DataLoader) -> Dict:
    """
    assess the accuracy of the model
    """
    model.eval()
    pbar = tqdm(total=len(loader), desc="Evaluating MDE:")
    test_err = []
    # loss function
    loss = ScaleAndShiftInvariantLoss()
    new_size = [x // (2**config.depth.mlp.downsample) for x in config.vit.embed.img_size]
    for batch in loader:
<<<<<<< HEAD
        if len(batch["image"])%2 !=0:
            X = batch["image"][:-1].float().to("cuda")
            y = batch["depth"][:-1].float().to("cuda")
            mask = batch["mask"][:-1].float().to("cuda")
        else:
            X = batch["image"].float().to("cuda")
            y = batch["depth"].float().to("cuda")
            mask = batch["mask"].float().to("cuda")
            
        
        with torch.no_grad():
            X = X.permute(0, 3, 1, 2)
            prediction = model(X)
            prediction = prediction.reshape(-1, *new_size)
            # to compare depths we need to downsample the ground truth depths by the same downsample factor
            transform = v2.Resize(new_size)
            err = loss(prediction, transform(y), transform(mask))
=======
        X = batch["image"].float().to("mps")
        y = batch["depth"].float().to("mps")
        with torch.no_grad():
            X = X.permute(0, 3, 1, 2)
            prediction = model(X)
            err = F.mse_loss(
                prediction, y
            )  # when looking at error for evaluation use MSE loss
>>>>>>> 82dcefd3
            test_err.append(err)

        # process optimizer
        pbar.set_postfix_str(f"mse_loss: {err:.2f}")
        pbar.update(1)

    print(f"Average MSE Loss: {sum(test_err)/len(test_err)}")
    return {"mse_avg": sum(test_err) / len(test_err)}


if __name__ == "__main__":
    print("Running training and assessment for DPT-based model")
    config = OmegaConf.load("config/train_config.yaml")

<<<<<<< HEAD
    MDE_model = DepthEstimator(config=config, device=torch.device("cuda"), use_LNR=True)
    # download from http://horatio.cs.nyu.edu/mit/silberman/nyu_depth_v2/nyu_depth_v2_labeled.mat
=======
    MDE_model = DPTDepthModel(
        scale=0.000305,
        shift=0.1378,
        invert=True,
        backbone="vitb_rn50_384",
        non_negative=True,
        enable_attention_hooks=False,
    )  # create a standard DPT depth prediction model# download from http://horatio.cs.nyu.edu/mit/silberman/nyu_depth_v2/nyu_depth_v2_labeled.mat
    MDE_model = MDE_model.float().to("mps")
>>>>>>> 82dcefd3
    NYU_DATA_PATH = "data/nyu_data/nyu_depth_v2_labeled.mat"

    # download from http://horatio.cs.nyu.edu/mit/silberman/indoor_seg_sup/splits.mat
    NYU_SPLIT_PATH = "data/nyu_data/splits.mat"

    nyu_test_ds = NyuDepthV2(NYU_DATA_PATH, NYU_SPLIT_PATH, split="test")
    nyu_train_ds = NyuDepthV2(NYU_DATA_PATH, NYU_SPLIT_PATH, split="train")
<<<<<<< HEAD
    nyu_train_dataloader = DataLoader(nyu_train_ds, batch_size=config.train.batch_size, shuffle=True)
    nyu_test_dataloader = DataLoader(nyu_train_ds, batch_size=config.train.batch_size, shuffle=True)
=======
    nyu_train_dataloader = DataLoader(nyu_train_ds, batch_size=1)
    nyu_test_dataloader = DataLoader(nyu_train_ds, batch_size=1)
>>>>>>> 82dcefd3

    # create optimizer object
    optim = AdamW(MDE_model.parameters(), lr=0.001, weight_decay=1e-5)

    # train and evaluate model
    train_simple(
        model=MDE_model,
        loader=nyu_train_dataloader,
        optim=optim,
        epochs=1,
    )
    eval(MDE_model, loader=nyu_test_dataloader)<|MERGE_RESOLUTION|>--- conflicted
+++ resolved
@@ -11,14 +11,6 @@
 from torch.optim import AdamW, Optimizer
 from DPT.dpt.models import DPTDepthModel
 from losses.mde_losses import ScaleAndShiftInvariantLoss
-<<<<<<< HEAD
-#from losses.LMR import 
-from tqdm import tqdm
-from torch.utils.data import DataLoader
-from dataloaders.nyu_data import NyuDepthV2
-from models.depth_estimator import DepthEstimator
-import torchvision.transforms as v2
-=======
 from losses.LMR import LMRLoss
 from torch.utils.data import DataLoader
 from dataloaders.nyu_data import NyuDepthV2
@@ -26,7 +18,6 @@
 from torchvision.transforms import v2
 from typing import Dict
 import sys
->>>>>>> 82dcefd3
 
 if "IPython" in sys.modules:
     from tqdm.notebook import tqdm
@@ -131,13 +122,6 @@
 
             # calculate depth
             prediction = model(X)
-<<<<<<< HEAD
-            prediction = prediction.reshape(-1, *new_size)
-            # to compare depths we need to downsample the ground truth depths by the same downsample factor
-            transform = v2.Resize(new_size)
-            
-            err = loss(prediction, transform(y), transform(mask))
-=======
 
             # calculate losses
             err = loss(prediction, y, mask)
@@ -194,7 +178,6 @@
 
             # apply cutmix to batch
             X, y = cutmix(X, y)
->>>>>>> 82dcefd3
 
             # calculate depth
             prediction = model(X)
@@ -228,25 +211,6 @@
     loss = ScaleAndShiftInvariantLoss()
     new_size = [x // (2**config.depth.mlp.downsample) for x in config.vit.embed.img_size]
     for batch in loader:
-<<<<<<< HEAD
-        if len(batch["image"])%2 !=0:
-            X = batch["image"][:-1].float().to("cuda")
-            y = batch["depth"][:-1].float().to("cuda")
-            mask = batch["mask"][:-1].float().to("cuda")
-        else:
-            X = batch["image"].float().to("cuda")
-            y = batch["depth"].float().to("cuda")
-            mask = batch["mask"].float().to("cuda")
-            
-        
-        with torch.no_grad():
-            X = X.permute(0, 3, 1, 2)
-            prediction = model(X)
-            prediction = prediction.reshape(-1, *new_size)
-            # to compare depths we need to downsample the ground truth depths by the same downsample factor
-            transform = v2.Resize(new_size)
-            err = loss(prediction, transform(y), transform(mask))
-=======
         X = batch["image"].float().to("mps")
         y = batch["depth"].float().to("mps")
         with torch.no_grad():
@@ -255,7 +219,6 @@
             err = F.mse_loss(
                 prediction, y
             )  # when looking at error for evaluation use MSE loss
->>>>>>> 82dcefd3
             test_err.append(err)
 
         # process optimizer
@@ -270,10 +233,6 @@
     print("Running training and assessment for DPT-based model")
     config = OmegaConf.load("config/train_config.yaml")
 
-<<<<<<< HEAD
-    MDE_model = DepthEstimator(config=config, device=torch.device("cuda"), use_LNR=True)
-    # download from http://horatio.cs.nyu.edu/mit/silberman/nyu_depth_v2/nyu_depth_v2_labeled.mat
-=======
     MDE_model = DPTDepthModel(
         scale=0.000305,
         shift=0.1378,
@@ -283,7 +242,6 @@
         enable_attention_hooks=False,
     )  # create a standard DPT depth prediction model# download from http://horatio.cs.nyu.edu/mit/silberman/nyu_depth_v2/nyu_depth_v2_labeled.mat
     MDE_model = MDE_model.float().to("mps")
->>>>>>> 82dcefd3
     NYU_DATA_PATH = "data/nyu_data/nyu_depth_v2_labeled.mat"
 
     # download from http://horatio.cs.nyu.edu/mit/silberman/indoor_seg_sup/splits.mat
@@ -291,13 +249,8 @@
 
     nyu_test_ds = NyuDepthV2(NYU_DATA_PATH, NYU_SPLIT_PATH, split="test")
     nyu_train_ds = NyuDepthV2(NYU_DATA_PATH, NYU_SPLIT_PATH, split="train")
-<<<<<<< HEAD
-    nyu_train_dataloader = DataLoader(nyu_train_ds, batch_size=config.train.batch_size, shuffle=True)
-    nyu_test_dataloader = DataLoader(nyu_train_ds, batch_size=config.train.batch_size, shuffle=True)
-=======
     nyu_train_dataloader = DataLoader(nyu_train_ds, batch_size=1)
     nyu_test_dataloader = DataLoader(nyu_train_ds, batch_size=1)
->>>>>>> 82dcefd3
 
     # create optimizer object
     optim = AdamW(MDE_model.parameters(), lr=0.001, weight_decay=1e-5)
